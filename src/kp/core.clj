(ns kp.core
  (:require [clojure.tools.cli :refer [parse-opts]]
            [clojure.java.io :as io]
            [clojure.data.csv :as csv]
            [clojure.string :as str]
            [kp.model-1d :as model-1d]
            [kp.model-2d :as model-2d]))

(def cli-options
  [["-a" "--a A" "Half barrier width (barrier width = 2a)"
    :default 0.5 :parse-fn #(Double/parseDouble %)]
   ["-b" "--b B" "Well width on each side (total well width = 2b)"
    :default 0.25 :parse-fn #(Double/parseDouble %)]
   ["-V" "--V0 V0" "Barrier height V0"
    :default 10.0 :parse-fn #(Double/parseDouble %)]
   ["-m" "--mu MU" "mu = ħ^2/(2m)"
    :default 1.0 :parse-fn #(Double/parseDouble %)]
   ["-n" "--steps N" "Energy samples"
    :default 5000 :parse-fn #(Long/parseLong %)]
   ["--Emin" "--Emin EMIN" "Minimum energy"
    :default 0.0 :parse-fn #(Double/parseDouble %)]
   ["--Emax" "--Emax EMAX" "Maximum energy"
    :default 50.0 :parse-fn #(Double/parseDouble %)]
   ["--U1" "--U1 U1" "Height of first barrier (U1)"
    :default 8.0 :parse-fn #(Double/parseDouble %)]
   ["--U2" "--U2 U2" "Height of second barrier (U2, U2 >= U1)"
    :default 12.0 :parse-fn #(Double/parseDouble %)]
   ["--extended" "--extended" "Use extended KP model (U1-well-U2-well structure)"
    :default false]
   ["--2d" "--2d" "Use 2D Kronig-Penney model"
    :default false]
   ["--ax" "--ax AX" "Period in x-direction for 2D model"
    :default 1.0 :parse-fn #(Double/parseDouble %)]
   ["--ay" "--ay AY" "Period in y-direction for 2D model"
    :default 1.0 :parse-fn #(Double/parseDouble %)]
   ["--bx" "--bx BX" "Barrier width in x-direction for 2D model (0 < bx < ax)"
    :default 0.5 :parse-fn #(Double/parseDouble %)]
   ["--by" "--by BY" "Barrier width in y-direction for 2D model (0 < by < ay)"
    :default 0.5 :parse-fn #(Double/parseDouble %)]
   ["--kx-steps" "--kx-steps N" "Number of kx points for 2D band structure"
    :default 50 :parse-fn #(Long/parseLong %)]
   ["--ky-steps" "--ky-steps N" "Number of ky points for 2D band structure"
    :default 50 :parse-fn #(Long/parseLong %)]
   ["--layers" "--layers LAYERS" (str "Compact multilayer spec. Examples: "
                                     "'b:0.3,U:8:0.2,b:0.3' (well, barrier V=8, well) "
                                     "or 'U:12:0.2,b:0.4,U:8:0.2,b:0.4' . ")
    :default nil]
   ["--2d" "--2d" "Use 2D Kronig-Penney model"
    :default false]
   ["--Lx" "--Lx LX" "Lattice constant in x-direction (2D only)"
    :default 1.0 :parse-fn #(Double/parseDouble %)]
   ["--Ly" "--Ly LY" "Lattice constant in y-direction (2D only)"
    :default 1.0 :parse-fn #(Double/parseDouble %)]
   ["--nx" "--nx NX" "Number of k-points in x-direction (2D only)"
    :default 20 :parse-fn #(Long/parseLong %)]
   ["--ny" "--ny NY" "Number of k-points in y-direction (2D only)"
    :default 20 :parse-fn #(Long/parseLong %)]
   ["--kx-min" "--kx-min KX_MIN" "Minimum kx value (2D only)"
    :default 0.0 :parse-fn #(Double/parseDouble %)]
   ["--kx-max" "--kx-max KX_MAX" "Maximum kx value (2D only)"
    :default nil :parse-fn #(Double/parseDouble %)]
   ["--ky-min" "--ky-min KY_MIN" "Minimum ky value (2D only)"
    :default 0.0 :parse-fn #(Double/parseDouble %)]
   ["--ky-max" "--ky-max KY_MAX" "Maximum ky value (2D only)"
    :default nil :parse-fn #(Double/parseDouble %)]
   ["-o" "--out PATH" "Output CSV for dispersion samples"
    :default "dispersion.csv"]
   [nil "--help"]])

(defn usage [summary]
  (str "Kronig–Penney model CLI\n\n"
       "Options:\n" summary "\n\n"
       "Examples:\n"
       "  lein run -a 0.5 -b 0.25 -V 12.0 --Emax 40 --steps 10000 -o dispersion.csv\n"
       "  lein run -a 0.3 -b 0.2 --U1 8.0 --U2 12.0 --extended --Emax 40 -o extended.csv\n"
<<<<<<< HEAD
       "  lein run --layers b:0.4,U:12:0.2,b:0.4 --Emax 40 --steps 10000 -o multi.csv\n"
       "  lein run --2d -a 0.5 -b 0.25 -V 12.0 --Lx 1.0 --Ly 1.0 --nx 20 --ny 20 -o dispersion-2d.csv\n"))
=======
       "  lein run --ax 1.0 --ay 1.0 --bx 0.5 --by 0.5 -V 10.0 --2d --kx-steps 50 --ky-steps 50 -o 2d.csv\n"
       "  lein run --layers b:0.4,U:12:0.2,b:0.4 --Emax 40 --steps 10000 -o multi.csv\n"))
>>>>>>> d212c02b

(defn exit! [code msg]
  (binding [*out* (if (zero? code) *out* *err*)]
    (println msg))
  (System/exit code))

(defn parse-layer-token
  "Parse a single layer token: 'b:WIDTH' for V=0 or 'U:V:WIDTH' for barrier.
  Returns {:w width :V V}."
  [tok]
  (let [parts (str/split tok #":")]
    (case (first parts)
      "b" (let [[_ w] parts]
            {:w (Double/parseDouble w) :V 0.0})
      "U" (let [[_ v w] parts]
            {:w (Double/parseDouble w) :V (Double/parseDouble v)})
      ;; fallback: treat as width-only well
      {:w (Double/parseDouble (first parts)) :V 0.0})))

(defn parse-layers
  "Parse compact layers string into vector of {:w :V}."
  [s]
  (->> (str/split (str/trim s) #",+")
       (remove str/blank?)
       (map parse-layer-token)
       (vec)))

(defn generate-energy-grid
  "Generate energy grid from Emin to Emax with given number of steps."
  [Emin Emax steps]
  (let [step (/ (- Emax Emin) (double steps))]
    (map #(+ Emin (* % step)) (range (inc steps)))))

(defn write-csv-data
  "Write data rows to CSV file with given header."
  [filename header rows]
  (with-open [w (io/writer filename)]
    (csv/write-csv w (cons header rows))))

(defn process-multilayer
  "Process multilayer transfer-matrix calculation and write outputs."
  [layers energies mu out]
  (let [layers* (parse-layers layers)
        rows (for [E energies
                   :let [{:keys [D L]} (model-1d/dispersion-multilayer E layers* {:mu mu})
                         allowed (<= (Math/abs D) 1.0)
                         k (model-1d/principal-k-from-L D L)
                         kplus k
                         kminus (- k)]]
               [(format "%.12g" E)
                (format "%.12g" D)
                (if allowed "true" "false")
                (format "%.12g" kminus)
                (format "%.12g" kplus)])
        header ["E" "D" "allowed" "k_minus" "k_plus"]]
    (write-csv-data out header rows)
    (let [edges (model-1d/band-edges-multilayer layers* {:mu mu :Emin (first energies) :Emax (last energies) :steps (count energies)})
          bands-out (str (if (.endsWith out ".csv") (subs out 0 (- (count out) 4)) out) "-bands.csv")
          header2 ["E_lo" "E_hi"]
          rows2 (for [[lo hi] edges]
                  [(format "%.12g" lo) (format "%.12g" hi)])]
      (write-csv-data bands-out header2 rows2))
    (println (str "Wrote samples to " out))
    (println (str "Wrote band edges to " (str (if (.endsWith out ".csv") (subs out 0 (- (count out) 4)) out) "-bands.csv")))))

(defn process-2d-kp
  "Process 2D Kronig-Penney calculation and write outputs."
  [ax ay bx by V0 mu kx-steps ky-steps out]
  (let [params {:ax ax :ay ay :bx bx :by by :V0 V0 :mu mu}
        ;; Calculate k-space ranges (first Brillouin zone)
        kx-min (- (/ Math/PI ax))
        kx-max (/ Math/PI ax)
        ky-min (- (/ Math/PI ay))
        ky-max (/ Math/PI ay)
        kx-range [kx-min kx-max kx-steps]
        ky-range [ky-min ky-max ky-steps]
        ;; Calculate 2D band structure
        band-data (model/band-structure-2d kx-range ky-range params)
        rows (for [[kx ky E in-bz] band-data]
               [(format "%.12g" kx)
                (format "%.12g" ky)
                (format "%.12g" E)
                (if in-bz "true" "false")])
        header ["kx" "ky" "E" "in_brillouin_zone"]]
    (write-csv-data out header rows)
    (println (str "Wrote 2D band structure to " out))
    (println (str "Grid: " kx-steps " x " ky-steps " points"))
    (println (str "k-space: kx ∈ [" kx-min ", " kx-max "], ky ∈ [" ky-min ", " ky-max "]"))))

(defn process-extended-kp
  "Process extended Kronig-Penney calculation (U1-well-U2-well) and write outputs."
  [a b U1 U2 mu energies out]
  (let [params {:a a :b b :U1 U1 :U2 U2 :mu mu}
        rows (for [E energies
                   :let [{:keys [D L]} (model-1d/dispersion-extended-kp E params)
                         allowed (<= (Math/abs D) 1.0)
                         k (model-1d/principal-k-extended-kp E params)
                         kplus k
                         kminus (- k)]]
               [(format "%.12g" E)
                (format "%.12g" D)
                (if allowed "true" "false")
                (format "%.12g" kminus)
                (format "%.12g" kplus)])
        header ["E" "D" "allowed" "k_minus" "k_plus"]]
    (write-csv-data out header rows)
    (let [edges (model-1d/band-edges-extended-kp (merge params {:Emin (first energies) :Emax (last energies) :steps (count energies)}))
          bands-out (str (if (.endsWith out ".csv") (subs out 0 (- (count out) 4)) out) "-bands.csv")
          header2 ["E_lo" "E_hi"]
          rows2 (for [[lo hi] edges]
                  [(format "%.12g" lo) (format "%.12g" hi)])]
      (write-csv-data bands-out header2 rows2))
    (println (str "Wrote samples to " out))
    (println (str "Wrote band edges to " (str (if (.endsWith out ".csv") (subs out 0 (- (count out) 4)) out) "-bands.csv")))))

(defn process-2d-kp
  "Process 2D Kronig-Penney calculation and write outputs."
  [a b V0 mu Lx Ly nx ny kx-min kx-max ky-min ky-max energies out]
  (let [params {:a a :b b :V0 V0 :mu mu :Lx Lx :Ly Ly}
        kx-max (or kx-max (/ Math/PI Lx))
        ky-max (or ky-max (/ Math/PI Ly))
        k-grid-params {:Lx Lx :Ly Ly :nx nx :ny ny 
                       :kx-min kx-min :kx-max kx-max
                       :ky-min ky-min :ky-max ky-max}
        k-grid (model-2d/generate-2d-k-grid k-grid-params)
        
        ;; For 2D, we calculate band structure for each energy
        rows (for [E energies
                   [kx ky] k-grid
                   :let [D (model-2d/dispersion-2d E kx ky params)
                         allowed (<= (Math/abs D) 1.0)
                         k-mag (model-2d/k-vector-magnitude kx ky)]]
               [(format "%.12g" E)
                (format "%.12g" kx)
                (format "%.12g" ky)
                (format "%.12g" D)
                (if allowed "true" "false")
                (format "%.12g" k-mag)])
        header ["E" "kx" "ky" "D" "allowed" "k_magnitude"]]
    (write-csv-data out header rows)
    
    ;; For 2D, we also generate a dispersion surface at a fixed energy
    (let [E-fixed (/ (+ (first energies) (last energies)) 2.0)
          surface (model-2d/dispersion-surface-2d E-fixed k-grid params)
          surface-out (str (if (.endsWith out ".csv") (subs out 0 (- (count out) 4)) out) "-surface.csv")
          surface-header ["kx" "ky" "D"]
          surface-rows (for [[kx ky D] surface]
                        [(format "%.12g" kx)
                         (format "%.12g" ky)
                         (format "%.12g" D)])]
      (write-csv-data surface-out surface-header surface-rows))
    
    (println (str "Wrote 2D band structure to " out))
    (println (str "Wrote dispersion surface to " (str (if (.endsWith out ".csv") (subs out 0 (- (count out) 4)) out) "-surface.csv")))))

(defn process-single-kp
  "Process single Kronig-Penney calculation and write outputs."
  [a b V0 mu energies out]
  (let [params {:a a :b b :V0 V0 :mu mu}
        rows (for [E energies
                   :let [D (model-1d/dispersion E params)
                         allowed (<= (Math/abs D) 1.0)
                         k (model-1d/principal-k E params)
                         kplus k
                         kminus (- k)]]
               [(format "%.12g" E)
                (format "%.12g" D)
                (if allowed "true" "false")
                (format "%.12g" kminus)
                (format "%.12g" kplus)])
        header ["E" "D" "allowed" "k_minus" "k_plus"]]
    (write-csv-data out header rows)
    (let [edges (model-1d/band-edges (merge params {:Emin (first energies) :Emax (last energies) :steps (count energies)}))
          bands-out (str (if (.endsWith out ".csv") (subs out 0 (- (count out) 4)) out) "-bands.csv")
          header2 ["E_lo" "E_hi"]
          rows2 (for [[lo hi] edges]
                  [(format "%.12g" lo) (format "%.12g" hi)])]
      (write-csv-data bands-out header2 rows2))
    (println (str "Wrote samples to " out))
    (println (str "Wrote band edges to " (str (if (.endsWith out ".csv") (subs out 0 (- (count out) 4)) out) "-bands.csv")))))

(defn validate-2d-kp-params
  "Validate 2D KP parameters."
  [ax ay bx by]
  (when (or (<= ax 0.0) (<= ay 0.0))
    (exit! 1 (str "Require ax > 0 and ay > 0, got ax=" ax ", ay=" ay)))
  (when (or (<= bx 0.0) (<= by 0.0))
    (exit! 1 (str "Require bx > 0 and by > 0, got bx=" bx ", by=" by)))
  (when (>= bx ax)
    (exit! 1 (str "Require bx < ax, got ax=" ax ", bx=" bx)))
  (when (>= by ay)
    (exit! 1 (str "Require by < ay, got ay=" ay ", by=" by))))

(defn validate-extended-kp-params
  "Validate extended KP parameters."
  [a b U1 U2]
  (when (or (<= a 0.0) (<= b 0.0))
    (exit! 1 (str "Require a > 0 and b > 0, got a=" a ", b=" b)))
  (when (< U2 U1)
    (exit! 1 (str "Require U2 >= U1, got U1=" U1 ", U2=" U2))))

(defn validate-single-kp-params
  "Validate single KP parameters."
  [a b]
  (when (or (<= a 0.0) (<= b 0.0))
    (exit! 1 (str "Require a > 0 and b > 0, got a=" a ", b=" b))))

(defn -main [& args]
  (let [{:keys [options arguments errors summary]} (parse-opts args cli-options)
<<<<<<< HEAD
        {:keys [a b V0 mu steps Emin Emax out layers U1 U2 extended 
                Lx Ly nx ny kx-min kx-max ky-min ky-max]} options]
    (when (:help options) (exit! 0 (usage summary)))
    (when (seq errors) (exit! 1 (str (str/join "\n" errors) "\n\n" (usage summary))))
    
    (let [energies (generate-energy-grid Emin Emax steps)]
      (cond
        (:2d options)
        ;; 2D KP mode
        (do
          (validate-single-kp-params a b)
          (process-2d-kp a b V0 mu Lx Ly nx ny kx-min kx-max ky-min ky-max energies out))
        
        (some? layers)
        ;; Multilayer transfer-matrix mode
        (process-multilayer layers energies mu out)
        
        extended
        ;; Extended KP mode (U1-well-U2-well)
        (do
          (validate-extended-kp-params a b U1 U2)
          (process-extended-kp a b U1 U2 mu energies out))
        
        :else
        ;; Single KP closed-form mode
        (do
          (validate-single-kp-params a b)
          (process-single-kp a b V0 mu energies out))))))
=======
        {:keys [a b V0 mu steps Emin Emax out layers U1 U2 extended ax ay bx by kx-steps ky-steps]} options]
    (when (:help options) (exit! 0 (usage summary)))
    (when (seq errors) (exit! 1 (str (str/join "\n" errors) "\n\n" (usage summary))))
    
    (cond
      (:2d options)
      ;; 2D KP mode
      (do
        (validate-2d-kp-params ax ay bx by)
        (process-2d-kp ax ay bx by V0 mu kx-steps ky-steps out))
      
      (some? layers)
      ;; Multilayer transfer-matrix mode
      (let [energies (generate-energy-grid Emin Emax steps)]
        (process-multilayer layers energies mu out))
      
      extended
      ;; Extended KP mode (U1-well-U2-well)
      (let [energies (generate-energy-grid Emin Emax steps)]
        (validate-extended-kp-params a b U1 U2)
        (process-extended-kp a b U1 U2 mu energies out))
      
      :else
      ;; Single KP closed-form mode
      (let [energies (generate-energy-grid Emin Emax steps)]
        (validate-single-kp-params a b)
        (process-single-kp a b V0 mu energies out)))))
>>>>>>> d212c02b
<|MERGE_RESOLUTION|>--- conflicted
+++ resolved
@@ -73,13 +73,8 @@
        "Examples:\n"
        "  lein run -a 0.5 -b 0.25 -V 12.0 --Emax 40 --steps 10000 -o dispersion.csv\n"
        "  lein run -a 0.3 -b 0.2 --U1 8.0 --U2 12.0 --extended --Emax 40 -o extended.csv\n"
-<<<<<<< HEAD
        "  lein run --layers b:0.4,U:12:0.2,b:0.4 --Emax 40 --steps 10000 -o multi.csv\n"
        "  lein run --2d -a 0.5 -b 0.25 -V 12.0 --Lx 1.0 --Ly 1.0 --nx 20 --ny 20 -o dispersion-2d.csv\n"))
-=======
-       "  lein run --ax 1.0 --ay 1.0 --bx 0.5 --by 0.5 -V 10.0 --2d --kx-steps 50 --ky-steps 50 -o 2d.csv\n"
-       "  lein run --layers b:0.4,U:12:0.2,b:0.4 --Emax 40 --steps 10000 -o multi.csv\n"))
->>>>>>> d212c02b
 
 (defn exit! [code msg]
   (binding [*out* (if (zero? code) *out* *err*)]
@@ -289,7 +284,6 @@
 
 (defn -main [& args]
   (let [{:keys [options arguments errors summary]} (parse-opts args cli-options)
-<<<<<<< HEAD
         {:keys [a b V0 mu steps Emin Emax out layers U1 U2 extended 
                 Lx Ly nx ny kx-min kx-max ky-min ky-max]} options]
     (when (:help options) (exit! 0 (usage summary)))
@@ -317,33 +311,4 @@
         ;; Single KP closed-form mode
         (do
           (validate-single-kp-params a b)
-          (process-single-kp a b V0 mu energies out))))))
-=======
-        {:keys [a b V0 mu steps Emin Emax out layers U1 U2 extended ax ay bx by kx-steps ky-steps]} options]
-    (when (:help options) (exit! 0 (usage summary)))
-    (when (seq errors) (exit! 1 (str (str/join "\n" errors) "\n\n" (usage summary))))
-    
-    (cond
-      (:2d options)
-      ;; 2D KP mode
-      (do
-        (validate-2d-kp-params ax ay bx by)
-        (process-2d-kp ax ay bx by V0 mu kx-steps ky-steps out))
-      
-      (some? layers)
-      ;; Multilayer transfer-matrix mode
-      (let [energies (generate-energy-grid Emin Emax steps)]
-        (process-multilayer layers energies mu out))
-      
-      extended
-      ;; Extended KP mode (U1-well-U2-well)
-      (let [energies (generate-energy-grid Emin Emax steps)]
-        (validate-extended-kp-params a b U1 U2)
-        (process-extended-kp a b U1 U2 mu energies out))
-      
-      :else
-      ;; Single KP closed-form mode
-      (let [energies (generate-energy-grid Emin Emax steps)]
-        (validate-single-kp-params a b)
-        (process-single-kp a b V0 mu energies out)))))
->>>>>>> d212c02b
+          (process-single-kp a b V0 mu energies out))))))